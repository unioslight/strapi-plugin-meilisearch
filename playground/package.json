--- conflicted
+++ resolved
@@ -11,19 +11,11 @@
     "strapi": "strapi"
   },
   "dependencies": {
-<<<<<<< HEAD
     "@strapi/plugin-i18n": "^4.1.11",
     "@strapi/plugin-users-permissions": "^4.1.11",
     "@strapi/strapi": "^4.1.11",
     "@strapi/utils": "^4.1.11",
-    "meilisearch": "^0.24.0",
-=======
-    "@strapi/plugin-i18n": "^4.1.8",
-    "@strapi/plugin-users-permissions": "^4.1.8",
-    "@strapi/strapi": "^4.1.8",
-    "@strapi/utils": "^4.0.7",
     "meilisearch": "^0.25.1",
->>>>>>> ae4b393f
     "sqlite3": "5.0.5"
   },
   "author": {
