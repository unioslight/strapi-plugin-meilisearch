--- conflicted
+++ resolved
@@ -25,13 +25,8 @@
     "README.md"
   ],
   "dependencies": {
-<<<<<<< HEAD
     "@strapi/utils": "^4.4.1",
-    "meilisearch": "^0.27.0"
-=======
-    "@strapi/utils": "^4.3.2",
     "meilisearch": "^0.28.0"
->>>>>>> 8b59d600
   },
   "peerDependencies": {},
   "author": {
