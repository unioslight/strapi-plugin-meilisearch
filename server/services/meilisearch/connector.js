'use strict'
const Meilisearch = require('./client')

/**
 * Add one entry from a contentType to its index in Meilisearch.
 *
 * @param  {object} options
 * @param  {object} options.config - Configuration utililites.
 * @param  {object} options.adapter - Adapter utililites.
 * @param  {string} options.contentType - ContentType name.
 * @param  {object[] | object} options.entries - Entries to sanitize.
 * @returns {Promise<object[] | object>} - Sanitized entries.
 */
const sanitizeEntries = async function ({
  contentType,
  entries,
  config,
  adapter,
}) {
  if (!Array.isArray(entries)) entries = [entries]

  // remove un-published entries
  entries = await config.removeUnpublishedArticles({
    contentType,
    entries,
  })

  // remove entries with unwanted locale language
  entries = await config.removeLocaleEntries({
    contentType,
    entries,
  })

  // Apply filterEntry plugin config.
  entries = await config.filterEntries({
    contentType,
    entries,
  })

  // Remove sensitive fields (private = true)
  entries = await config.removeSensitiveFields({
    contentType,
    entries,
  })

  // Apply transformEntry plugin config.
  entries = await config.transformEntries({
    contentType,
    entries,
  })

  // Add content-type prefix to id
  entries = await adapter.addCollectionNamePrefix({
    contentType,
    entries,
  })

  return entries
}

module.exports = ({ strapi, adapter, config }) => {
  const store = strapi.plugin('meilisearch').service('store')
  const contentTypeService = strapi.plugin('meilisearch').service('contentType')
  const lifecycle = strapi.plugin('meilisearch').service('lifecycle')

  return {
    /**
     * Get indexes with a safe guard in case of error.
     *
     * @returns { Promise<import("meilisearch").Index[]> }
     */
    getIndexes: async function () {
      try {
        const { apiKey, host } = await store.getCredentials()
        const client = Meilisearch({ apiKey, host })
        const { results: indexes } = await client.getIndexes()
        return indexes
      } catch (e) {
        strapi.log.error(`meilisearch: ${e.message}`)
        return []
      }
    },

    /**
     * Delete multiples entries from the contentType in its index in Meilisearch.
     *
     * @param  {object} options
     * @param  {string} options.contentType - ContentType name.
     * @param  {number[]} options.entriesId - Entries id.
     *
     * @returns  { Promise<import("meilisearch").Task>} p - Task body returned by Meilisearch API.
     */
    deleteEntriesFromMeiliSearch: async function ({ contentType, entriesId }) {
      const { apiKey, host } = await store.getCredentials()
      const client = Meilisearch({ apiKey, host })

      const indexUid = config.getIndexNameOfContentType({ contentType })
      const documentsIds = entriesId.map(entryId =>
        adapter.addCollectionNamePrefixToId({ entryId, contentType })
      )

      const task = await client.index(indexUid).deleteDocuments(documentsIds)

      strapi.log.info(
        `A task to delete ${documentsIds.length} documents of the index "${indexUid}" in Meilisearch has been enqueued (Task uid: ${task.taskUid}).`
      )

      return task
    },

    /**
     * Update entries from the contentType in its index in Meilisearch.
     *
     * @param  {object} options
     * @param  {string} options.contentType - ContentType name.
     * @param  {object[]} options.entries - Entries to update.
     *
     * @returns  { Promise<void> }
     */
    updateEntriesInMeilisearch: async function ({ contentType, entries }) {
      const { apiKey, host } = await store.getCredentials()
      const client = Meilisearch({ apiKey, host })

      if (!Array.isArray(entries)) entries = [entries]

      const indexUid = config.getIndexNameOfContentType({ contentType })
      await entries.forEach(async entry => {
        const sanitized = await sanitizeEntries({
          entries: [entry],
          contentType,
          config,
          adapter,
        })
<<<<<<< HEAD
        if (entry.publishedAt === null || sanitized.length === 0) {
          const task = client.index(indexUid).deleteDocument(
=======
        if (sanitized.length === 0) {
          return client.index(indexUid).deleteDocument(
>>>>>>> 4338a9dd
            adapter.addCollectionNamePrefixToId({
              contentType,
              entryId: entry.id,
            })
          )

          strapi.log.info(
            `A task to delete one document from the Meilisearch index "${indexUid}" has been enqueued (Task uid: ${task.taskUid}).`
          )

          return task
        } else {
          return client
            .index(indexUid)
            .updateDocuments(sanitized, { primaryKey: '_meilisearch_id' })
        }
      })
    },

    /**
     * Get stats of an index with a safe guard in case of error.
     *
     * @param  {object} options
     * @param { string } options.indexUid
     *
     * @returns {Promise<import("meilisearch").IndexStats> }
     */
    getStats: async function ({ indexUid }) {
      try {
        const { apiKey, host } = await store.getCredentials()
        const client = Meilisearch({ apiKey, host })
        return await client.index(indexUid).getStats()
      } catch (e) {
        return {
          numberOfDocuments: 0,
          isIndexing: false,
          fieldDistribution: {},
        }
      }
    },

    /**
     * Information about contentTypes in Meilisearch.
     *
     * @returns {Promise<{ contentTypes: Array<{
     * contentType: string,
     * indexUid: string,
     * indexed: boolean,
     * isIndexing: boolean,
     * numberOfDocuments: number,
     * numberOfEntries: number,
     * listened: boolean,
     * }>}>} - List of contentTypes reports.
     */
    getContentTypesReport: async function () {
      const indexes = await this.getIndexes()
      const indexUids = indexes.map(index => index.uid)

      // All listened contentTypes
      const listenedContentTypes = await store.getListenedContentTypes()
      // All indexed contentTypes
      const indexedContentTypes = await store.getIndexedContentTypes()

      const contentTypes = contentTypeService.getContentTypesUid()

      const reports = await Promise.all(
        contentTypes.map(async contentType => {
          const collectionName = contentTypeService.getCollectionName({
            contentType,
          })
          const indexUid = config.getIndexNameOfContentType({ contentType })
          const indexInMeiliSearch = indexUids.includes(indexUid)

          const contentTypeInIndexStore = indexedContentTypes.includes(
            contentType
          )
          const indexed = indexInMeiliSearch && contentTypeInIndexStore

          // safe guard in case index does not exist anymore in Meilisearch
          if (!indexInMeiliSearch && contentTypeInIndexStore) {
            await store.removeIndexedContentType({ contentType })
          }

          const {
            numberOfDocuments = 0,
            isIndexing = false,
          } = indexUids.includes(indexUid)
            ? await this.getStats({ indexUid })
            : {}

          const contentTypesWithSameIndexUid = await config.listContentTypesWithCustomIndexName(
            { indexName: indexUid }
          )
          const numberOfEntries = await contentTypeService.totalNumberOfEntries(
            {
              contentTypes: contentTypesWithSameIndexUid,
            }
          )
          return {
            collection: collectionName,
            contentType: contentType,
            indexUid,
            indexed,
            isIndexing,
            numberOfDocuments,
            numberOfEntries,
            listened: listenedContentTypes.includes(contentType),
          }
        })
      )
      return { contentTypes: reports }
    },

    /**
     * Add entries from a contentType to its index in Meilisearch.
     *
     * @param  {object} options
     * @param  {string} options.contentType - ContentType name.
     * @param  {object[] | object} options.entries - Entry from the document.
     * @returns {Promise<{ taskUid: number }>} - Task identifier.
     */
    addEntriesToMeilisearch: async function ({ contentType, entries }) {
      const { apiKey, host } = await store.getCredentials()
      const client = Meilisearch({ apiKey, host })

      if (!Array.isArray(entries)) entries = [entries]

      const indexUid = config.getIndexNameOfContentType({ contentType })
      const documents = await sanitizeEntries({
        contentType,
        entries,
        config,
        adapter,
      })

<<<<<<< HEAD
      const task = await client.index(indexUid).addDocuments(documents)
      strapi.log.info(
        `The task to add ${documents.length} documents to the Meilisearch index "${indexUid}" has been enqueued (Task uid: ${task.taskUid}).`
      )
=======
      const task = await client
        .index(indexUid)
        .addDocuments(documents, { primaryKey: '_meilisearch_id' })
>>>>>>> 4338a9dd
      await store.addIndexedContentType({ contentType })

      return task
    },

    /**
     * Add all entries from a contentType to its index in Meilisearch.
     *
     * @param  {object} options
     * @param  {string} options.contentType - ContentType name.
     *
     * @returns {Promise<number[]>} - All task uids from the batched indexation process.
     */
    addContentTypeInMeiliSearch: async function ({ contentType }) {
      const { apiKey, host } = await store.getCredentials()
      const client = Meilisearch({ apiKey, host })
      const indexUid = config.getIndexNameOfContentType({ contentType })

      // Get Meilisearch Index settings from model
      const settings = config.getSettings({ contentType })
      const task = await client.index(indexUid).updateSettings(settings)

      strapi.log.info(
        `A task to update the settings to the Meilisearch index "${indexUid}" has been enqueued (Task uid: ${task.taskUid}).`
      )

      // Callback function for batching action
      const addDocuments = async ({ entries, contentType }) => {
        // Sanitize entries
        const documents = await sanitizeEntries({
          contentType,
          entries,
          config,
          adapter,
        })

        // Add documents in Meilisearch
<<<<<<< HEAD
        const { taskUid } = await client.index(indexUid).addDocuments(documents)

        strapi.log.info(
          `A task to add ${documents.length} documents to the Meilisearch index "${indexUid}" has been enqueued (Task uid: ${taskUid}).`
        )
=======
        const task = await client
          .index(indexUid)
          .addDocuments(documents, { primaryKey: '_meilisearch_id' })
>>>>>>> 4338a9dd

        return taskUid
      }

      const tasksUids = await contentTypeService.actionInBatches({
        contentType,
        callback: addDocuments,
        entriesQuery: config.entriesQuery({ contentType }),
      })

      await store.addIndexedContentType({ contentType })
      await lifecycle.subscribeContentType({ contentType })

      return tasksUids
    },

    /**
     * Search for the list of all contentTypes that share the same index name.
     *
     * @param  {object} options
     * @param  {string} options.contentType - ContentType name.
     *
     * @returns {Promise<string[]>} - ContentTypes names.
     */
    getContentTypesWithSameIndex: async function ({ contentType }) {
      const indexUid = config.getIndexNameOfContentType({ contentType })

      // Fetch contentTypes that has the same indexName as the provided contentType
      const contentTypesWithSameIndex = await config
        .listContentTypesWithCustomIndexName({ indexName: indexUid })
        .map(contentTypeName => `api::${contentTypeName}.${contentTypeName}`)

      // get all contentTypes (not indexes) indexed in Meilisearch.
      const indexedContentTypes = await store.getIndexedContentTypes()

      // Take union of both array
      const indexedContentTypesWithSameIndex = indexedContentTypes.filter(
        contentType => contentTypesWithSameIndex.includes(contentType)
      )

      return indexedContentTypesWithSameIndex
    },

    /**
     * Delete or empty an index depending if the contentType is part
     * of a composite index.
     *
     * @param  {object} options
     * @param  {string} options.contentType - ContentType name.
     */
    emptyOrDeleteIndex: async function ({ contentType }) {
      const indexedContentTypesWithSameIndex = await this.getContentTypesWithSameIndex(
        {
          contentType,
        }
      )
      if (indexedContentTypesWithSameIndex.length > 1) {
        const deleteEntries = async ({ entries, contentType }) => {
          await this.deleteEntriesFromMeiliSearch({
            contentType,
            entriesId: entries.map(entry => entry.id),
          })
        }
        await contentTypeService.actionInBatches({
          contentType,
          callback: deleteEntries,
          entriesQuery: config.entriesQuery({ contentType }),
        })
      } else {
        const { apiKey, host } = await store.getCredentials()
        const client = Meilisearch({ apiKey, host })

        const indexUid = config.getIndexNameOfContentType({ contentType })
        const { taskUid } = await client.index(indexUid).delete()

        strapi.log.info(
          `A task to delete the Meilisearch index "${indexUid}" has been added to the queue (Task uid: ${taskUid}).`
        )
      }

      await store.removeIndexedContentType({ contentType })
    },

    /**
     * Update all entries from a contentType to its index in Meilisearch.
     *
     * @param  {object} options
     * @param  {string} options.contentType - ContentType name.
     *
     * @returns {Promise<number[]>} - All tasks uid from the indexation process.
     */
    updateContentTypeInMeiliSearch: async function ({ contentType }) {
      const indexedContentTypes = await store.getIndexedContentTypes()
      if (indexedContentTypes.includes(contentType)) {
        await this.emptyOrDeleteIndex({ contentType })
      }
      return this.addContentTypeInMeiliSearch({ contentType })
    },
  }
}<|MERGE_RESOLUTION|>--- conflicted
+++ resolved
@@ -131,13 +131,9 @@
           config,
           adapter,
         })
-<<<<<<< HEAD
-        if (entry.publishedAt === null || sanitized.length === 0) {
-          const task = client.index(indexUid).deleteDocument(
-=======
+
         if (sanitized.length === 0) {
-          return client.index(indexUid).deleteDocument(
->>>>>>> 4338a9dd
+          const task = await client.index(indexUid).deleteDocument(
             adapter.addCollectionNamePrefixToId({
               contentType,
               entryId: entry.id,
@@ -273,17 +269,15 @@
         adapter,
       })
 
-<<<<<<< HEAD
-      const task = await client.index(indexUid).addDocuments(documents)
-      strapi.log.info(
-        `The task to add ${documents.length} documents to the Meilisearch index "${indexUid}" has been enqueued (Task uid: ${task.taskUid}).`
-      )
-=======
       const task = await client
         .index(indexUid)
         .addDocuments(documents, { primaryKey: '_meilisearch_id' })
->>>>>>> 4338a9dd
+
       await store.addIndexedContentType({ contentType })
+
+      strapi.log.info(
+        `The task to add ${documents.length} documents to the Meilisearch index "${indexUid}" has been enqueued (Task uid: ${task.taskUid}).`
+      )
 
       return task
     },
@@ -320,17 +314,13 @@
         })
 
         // Add documents in Meilisearch
-<<<<<<< HEAD
-        const { taskUid } = await client.index(indexUid).addDocuments(documents)
+        const { taskUid } = await client
+          .index(indexUid)
+          .addDocuments(documents, { primaryKey: '_meilisearch_id' })
 
         strapi.log.info(
           `A task to add ${documents.length} documents to the Meilisearch index "${indexUid}" has been enqueued (Task uid: ${taskUid}).`
         )
-=======
-        const task = await client
-          .index(indexUid)
-          .addDocuments(documents, { primaryKey: '_meilisearch_id' })
->>>>>>> 4338a9dd
 
         return taskUid
       }
