--- conflicted
+++ resolved
@@ -230,11 +230,7 @@
      * @param  {object[] | object} options.entries - Entry from the document.
      * @returns {Promise<{ taskUid: number }>} - Task identifier.
      */
-<<<<<<< HEAD
     addEntriesToMeilisearch: async function ({ contentType, entries }) {
-=======
-    addEntriesInMeilisearch: async function ({ contentType, entries }) {
->>>>>>> cd57d34d
       const { apiKey, host } = await store.getCredentials()
       const client = MeiliSearch({ apiKey, host })
 
